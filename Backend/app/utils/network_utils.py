"""Network connectivity detection and response optimization utilities."""

from __future__ import annotations

import enum
import logging
from typing import Dict, Any, Optional

from app.models.dispatch import ServiceType, FrontAgentOutput, ServiceAgentResponse

logger = logging.getLogger(__name__)


class NetworkQuality(str, enum.Enum):
    SLOW = "slow"
    MEDIUM = "medium"
    FAST = "fast"
    UNKNOWN = "unknown"


class ConnectionType(str, enum.Enum):
    G2 = "2g"
    G3 = "3g"
    G4 = "4g"
    WIFI = "wifi"
    UNKNOWN = "unknown"


def detect_network_quality(network_quality: Optional[str], connection_type: Optional[str]) -> NetworkQuality:
    """Detect network quality based on provided parameters and heuristics."""
    if network_quality and network_quality.lower() in [q.value for q in NetworkQuality]:
        return NetworkQuality(network_quality.lower())
    
    if connection_type:
        connection_lower = connection_type.lower()
        if connection_lower in ["2g"]:
            return NetworkQuality.SLOW
        elif connection_lower in ["3g"]:
            return NetworkQuality.MEDIUM
        elif connection_lower in ["4g", "wifi"]:
            return NetworkQuality.FAST
    
    return NetworkQuality.UNKNOWN


def should_use_minimal_response(network_quality: NetworkQuality, urgency: int) -> bool:
    """Determine if minimal response should be used based on network quality and urgency."""
    # Only use minimal responses for very slow connections
    if network_quality == NetworkQuality.SLOW:
        return True
    
    # For medium connections, only use minimal for very high urgency (need quick responses)
    if network_quality == NetworkQuality.MEDIUM and urgency == 1:
        return True
    
<<<<<<< HEAD
    # For unknown connections, assume medium and use standard responses
=======
    # For unknown connections, assume good connection and use full responses
>>>>>>> e3326455
    if network_quality == NetworkQuality.UNKNOWN:
        return False
    
    return False


def build_minimal_response(front: FrontAgentOutput, service: ServiceAgentResponse, language: str = "en") -> str:
    """Build ultra-minimal response for poor network conditions."""
    
    # Language-specific minimal responses
    if language in ["ur", "urdu"]:
        return _build_minimal_urdu_response(front, service)
    elif language == "ur-en":
        return _build_minimal_roman_urdu_response(front, service)
    else:
        return _build_minimal_english_response(front, service)


def _build_minimal_english_response(front: FrontAgentOutput, service: ServiceAgentResponse) -> str:
    """Build minimal English response."""
    parts = []
    
    # Service routing (critical info)
    if service.service != ServiceType.GENERAL:
        service_emoji = {"medical": "🏥", "police": "🚔", "disaster": "🌪️"}.get(service.service.value, "📞")
        parts.append(f"{service_emoji} {service.service.value.upper()}")
    
    # Urgency indicator
    urgency_emoji = {1: "🔴", 2: "🟡", 3: "🟢"}.get(front.urgency, "⚪")
    parts.append(f"{urgency_emoji} U{front.urgency}")
    
    # Action taken (if critical)
    if service.action_taken and front.urgency <= 2:
        action_short = _shorten_action(service.action_taken)
        parts.append(f"✓ {action_short}")
    
    # Follow-up (only if urgent)
    if service.follow_up_required and front.urgency <= 2:
        follow_short = _shorten_follow_up(service.follow_up_question)
        parts.append(f"? {follow_short}")
    
    return " | ".join(parts)


def _build_minimal_urdu_response(front: FrontAgentOutput, service: ServiceAgentResponse) -> str:
    """Build minimal Urdu response."""
    parts = []
    
    # Service routing in Urdu
    if service.service != ServiceType.GENERAL:
        urdu_services = {
            "medical": "🏥 طبی",
            "police": "🚔 پولیس", 
            "disaster": "🌪️ آفت"
        }
        parts.append(urdu_services.get(service.service.value, f"📞 {service.service.value}"))
    
    # Urgency in Urdu
    urdu_urgency = {1: "🔴 فوری", 2: "🟡 ضروری", 3: "🟢 عام"}.get(front.urgency, "⚪")
    parts.append(urdu_urgency)
    
    # Action taken
    if service.action_taken and front.urgency <= 2:
        urdu_action = _translate_action_urdu(service.action_taken)
        parts.append(f"✓ {urdu_action}")
    
    # Follow-up
    if service.follow_up_required and front.urgency <= 2:
        urdu_follow = _translate_follow_up_urdu(service.follow_up_question)
        parts.append(f"? {urdu_follow}")
    
    return " | ".join(parts)


def _build_minimal_roman_urdu_response(front: FrontAgentOutput, service: ServiceAgentResponse) -> str:
    """Build minimal Roman Urdu response."""
    parts = []
    
    # Service routing in Roman Urdu
    if service.service != ServiceType.GENERAL:
        roman_services = {
            "medical": "🏥 Medical",
            "police": "🚔 Police", 
            "disaster": "🌪️ Disaster"
        }
        parts.append(roman_services.get(service.service.value, f"📞 {service.service.value}"))
    
    # Urgency
    roman_urgency = {1: "🔴 Zaroori", 2: "🟡 Important", 3: "🟢 Normal"}.get(front.urgency, "⚪")
    parts.append(roman_urgency)
    
    # Action taken
    if service.action_taken and front.urgency <= 2:
        roman_action = _translate_action_roman_urdu(service.action_taken)
        parts.append(f"✓ {roman_action}")
    
    # Follow-up
    if service.follow_up_required and front.urgency <= 2:
        roman_follow = _translate_follow_up_roman_urdu(service.follow_up_question)
        parts.append(f"? {roman_follow}")
    
    return " | ".join(parts)


def _shorten_action(action: str) -> str:
    """Shorten action descriptions for minimal responses."""
    if not action:
        return ""
    
    action_lower = action.lower()
    if "dispatch" in action_lower:
        return "Dispatched"
    elif "alert" in action_lower:
        return "Alerted"
    elif "request" in action_lower:
        return "Requested"
    elif "sent" in action_lower:
        return "Sent"
    elif "created" in action_lower:
        return "Created"
    else:
        # Return first word or first 8 chars
        words = action.split()
        return words[0] if words else action[:8]


def _shorten_follow_up(follow_up: str) -> str:
    """Shorten follow-up questions for minimal responses."""
    if not follow_up:
        return ""
    
    # Extract key question words
    follow_lower = follow_up.lower()
    if "conscious" in follow_lower:
        return "Conscious?"
    elif "breathing" in follow_lower:
        return "Breathing?"
    elif "bleeding" in follow_lower:
        return "Bleeding?"
    elif "safe" in follow_lower:
        return "Safe?"
    elif "location" in follow_lower:
        return "Where?"
    else:
        # Return first 15 chars
        return follow_up[:15] + "..." if len(follow_up) > 15 else follow_up


def _translate_action_urdu(action: str) -> str:
    """Translate action to Urdu for minimal responses."""
    if not action:
        return ""
    
    action_lower = action.lower()
    urdu_actions = {
        "dispatch": "بھیجا",
        "alert": "الرٹ",
        "request": "درخواست",
        "sent": "بھیجا",
        "created": "بنایا"
    }
    
    for eng, urdu in urdu_actions.items():
        if eng in action_lower:
            return urdu
    
    return action[:8]


def _translate_follow_up_urdu(follow_up: str) -> str:
    """Translate follow-up to Urdu for minimal responses."""
    if not follow_up:
        return ""
    
    follow_lower = follow_up.lower()
    urdu_questions = {
        "conscious": "ہوش میں؟",
        "breathing": "سانس؟",
        "bleeding": "خون؟",
        "safe": "محفوظ؟",
        "location": "کہاں؟"
    }
    
    for eng, urdu in urdu_questions.items():
        if eng in follow_lower:
            return urdu
    
    return follow_up[:12]


def _translate_action_roman_urdu(action: str) -> str:
    """Translate action to Roman Urdu for minimal responses."""
    if not action:
        return ""
    
    action_lower = action.lower()
    roman_actions = {
        "dispatch": "Bhijaya",
        "alert": "Alert",
        "request": "Request",
        "sent": "Bhijaya",
        "created": "Banaya"
    }
    
    for eng, roman in roman_actions.items():
        if eng in action_lower:
            return roman
    
    return action[:8]


def _translate_follow_up_roman_urdu(follow_up: str) -> str:
    """Translate follow-up to Roman Urdu for minimal responses."""
    if not follow_up:
        return ""
    
    follow_lower = follow_up.lower()
    roman_questions = {
        "conscious": "Hosh mein?",
        "breathing": "Saans?",
        "bleeding": "Khoon?",
        "safe": "Mehfooz?",
        "location": "Kahan?"
    }
    
    for eng, roman in roman_questions.items():
        if eng in follow_lower:
            return roman
    
    return follow_up[:12]


def build_standard_response(front: FrontAgentOutput, service: ServiceAgentResponse) -> str:
    """Build standard detailed response for good network conditions."""
    sections: list[str] = []

    # Use conversational front message format - don't show technical explain content
    if front.explain:
        explain = front.explain
        # Check if it's a technical explanation that should be converted to conversational
        if ("urgency" in explain.lower() or "selected" in explain.lower() or 
            "property theft" in explain.lower() or "car stolen" in explain.lower() or
            "theft has occurred" in explain.lower() or "broken arm" in explain.lower() or
            "flood has been reported" in explain.lower() or "bike accident" in explain.lower() or
            "bleeding" in explain.lower() or "broken leg" in explain.lower()):
            # Convert technical format to conversational - don't show the technical line
            if "immediate life-threatening" in explain.lower():
                sections.append("🚨 I understand this is a life-threatening emergency. Let me get you help immediately.")
            elif ("serious" in explain.lower() or "property theft" in explain.lower() or "car stolen" in explain.lower() or 
                  "medical attention" in explain.lower() or "fits" in explain.lower() or "seizure" in explain.lower() or
                  "theft has occurred" in explain.lower() or "broken arm" in explain.lower() or
                  "flood has been reported" in explain.lower() or "bike accident" in explain.lower() or
                  "bleeding" in explain.lower() or "broken leg" in explain.lower()):
                sections.append("⚠️ I can see this is a serious situation. I'm connecting you with the right service.")
            elif "informational" in explain.lower():
                sections.append("ℹ️ I've noted your request and I'm here to help.")
            else:
                sections.append("I understand your situation and I'm here to help.")
        else:
            # Only show non-technical explanations
            if not any(tech_word in explain.lower() for tech_word in ["urgency", "selected", "priority", "keywords", "has occurred", "has been reported", "bike accident", "bleeding", "broken leg"]):
                sections.append(explain)
    
    if front.follow_up_required and front.follow_up_reason:
        sections.append(f"Quick question: {front.follow_up_reason}")

    # Check if this is a follow-up response that should be handled differently
    is_followup_to_medical = (
        service.service == ServiceType.MEDICAL and 
        service.action_taken and 
        "triage_questions_sent" in service.action_taken.lower() and
        front.explain and 
        any(medical_term in front.explain.lower() for medical_term in [
            "bleeding", "broken", "leg", "arm", "conscious", "breathing", "patient"
        ])
    )
    
    is_followup_to_police = (
        service.service == ServiceType.POLICE and 
        service.action_taken and 
        "non_emergency_guidance_sent" in service.action_taken.lower() and
        front.explain and 
        any(police_term in front.explain.lower() for police_term in [
            "theft", "stolen", "bike", "suspect", "description"
        ])
    )

    # Use conversational service message format
    service_emojis = {
        "medical": "🏥",
        "police": "🚔", 
        "disaster": "🌪️",
        "general": "📞"
    }
    emoji = service_emojis.get(service.service.value, "📞")
    
    if service.service == ServiceType.GENERAL:
        sections.append("📞 I'm here to help. Let me know what you need.")
    else:
        # Handle follow-up responses differently
        if is_followup_to_medical or is_followup_to_police:
            # For follow-up responses, just acknowledge the additional information
            if is_followup_to_medical:
                sections.append("✅ Thank you for the additional medical information. I've updated the emergency response.")
            elif is_followup_to_police:
                sections.append("✅ Thank you for the additional incident details. I've updated the police report.")
        else:
            # Build service connection message with actual service center info
            service_message = f"{emoji} I've connected you with {service.service.value.upper()} services."
            
            # Add service center information from metadata if available
            if service.metadata:
                if "destination" in service.metadata and isinstance(service.metadata["destination"], dict):
                    dest = service.metadata["destination"]
                    if "name" in dest and "phone" in dest:
                        service_message += f"\n\n🏢 Nearest {service.service.value.title()} Center: {dest['name']}\n📞 Phone: {dest['phone']}"
                        if "distance_km" in service.metadata:
                            service_message += f"\n📍 Distance: {service.metadata['distance_km']} km"
                        if "eta_minutes" in service.metadata:
                            service_message += f"\n⏱️ ETA: {service.metadata['eta_minutes']} minutes"
                elif "assigned_station" in service.metadata and isinstance(service.metadata["assigned_station"], dict):
                    station = service.metadata["assigned_station"]
                    if "name" in station and "phone" in station:
                        service_message += f"\n\n🏢 Assigned Station: {station['name']}\n📞 Phone: {station['phone']}"
                        if "distance_km" in station:
                            service_message += f"\n📍 Distance: {station['distance_km']} km"
                elif "ranked_options" in service.metadata and isinstance(service.metadata["ranked_options"], list) and len(service.metadata["ranked_options"]) > 0:
                    # For medical services with hospital options
                    best_hospital = service.metadata["ranked_options"][0]
                    if "name" in best_hospital and "phone" in best_hospital:
                        service_message += f"\n\n🏥 Nearest Hospital: {best_hospital['name']}\n📞 Phone: {best_hospital['phone']}"
                        if "distance_km" in best_hospital:
                            service_message += f"\n📍 Distance: {best_hospital['distance_km']} km"
                        if "eta_minutes" in best_hospital:
                            service_message += f"\n⏱️ ETA: {best_hospital['eta_minutes']} minutes"
            
            sections.append(service_message)
        
        # Make action taken more conversational - hide technical status messages
        # Only show action messages if we don't have service center info (to avoid duplication)
        has_service_center_info = (
            (service.metadata and "destination" in service.metadata) or
            (service.metadata and "assigned_station" in service.metadata) or
            (service.metadata and "ranked_options" in service.metadata)
        )
        
        # Also check if this is a follow-up response that should be handled differently
        is_followup_response = (
            service.action_taken and 
            any(followup_action in service.action_taken.lower() for followup_action in [
                "triage_questions_sent", "non_emergency_guidance_sent", "evacuation_guidance_shared"
            ])
        )
        
        if service.action_taken and not has_service_center_info and not is_followup_response:
            action_lower = service.action_taken.lower()
            if "incident_report_created" in action_lower:
                sections.append("✅ I've created an incident report for you.")
            elif "dispatch" in action_lower:
                sections.append("✅ Emergency units have been dispatched to your location.")
            elif "alert" in action_lower:
                sections.append("✅ I've sent out emergency alerts.")
            elif "triage_questions_sent" in action_lower:
                sections.append("✅ I've connected you with medical services.")
            elif "non_emergency_guidance_sent" in action_lower:
                sections.append("✅ I've connected you with police services.")
            elif "evacuation_guidance_shared" in action_lower:
                sections.append("✅ I've connected you with disaster services.")
            elif "evacuation_coordination_initiated" in action_lower:
                sections.append("✅ Emergency evacuation coordination has been initiated.")
            elif "resource_request_logged" in action_lower:
                sections.append("✅ I've logged your resource request.")
            elif "infrastructure_team_alerted" in action_lower:
                sections.append("✅ Infrastructure teams have been alerted.")
            elif "emergency_units_dispatched" in action_lower:
                sections.append("✅ Emergency units have been dispatched.")
            elif "evidence_preservation_guidance_shared" in action_lower:
                sections.append("✅ I've shared evidence preservation guidance.")
            elif "suspect_information_requested" in action_lower:
                sections.append("✅ I've requested suspect information.")
            elif "appointment_booking_guidance_shared" in action_lower:
                sections.append("✅ I've shared appointment booking guidance.")
            elif "prescription_refill_guidance_provided" in action_lower:
                sections.append("✅ I've provided prescription refill guidance.")
            elif "returned_nearest_hospitals" in action_lower:
                sections.append("✅ I've found the nearest hospitals for you.")
            elif "dispatched_request_to_ambulance_provider" in action_lower:
                sections.append("✅ I've dispatched an ambulance request.")
            # Only show action if it's not a technical status message
            elif not any(tech_status in action_lower for tech_status in [
                "_sent", "_shared", "_logged", "_alerted", "_initiated", "_requested", 
                "_provided", "_returned", "_dispatched", "_created"
            ]):
                sections.append(f"✅ {service.action_taken}")
        
        # Make follow-up questions more conversational
        if service.follow_up_required and service.follow_up_question:
            sections.append(f"❓ {service.follow_up_question}")

    return "\n\n".join(section.strip() for section in sections if section)<|MERGE_RESOLUTION|>--- conflicted
+++ resolved
@@ -53,15 +53,12 @@
     if network_quality == NetworkQuality.MEDIUM and urgency == 1:
         return True
     
-<<<<<<< HEAD
-    # For unknown connections, assume medium and use standard responses
-=======
-    # For unknown connections, assume good connection and use full responses
->>>>>>> e3326455
+    # For unknown connections, treat as good connection and use full responses
     if network_quality == NetworkQuality.UNKNOWN:
         return False
     
     return False
+
 
 
 def build_minimal_response(front: FrontAgentOutput, service: ServiceAgentResponse, language: str = "en") -> str:
