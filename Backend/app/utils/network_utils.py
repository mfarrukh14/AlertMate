"""Network connectivity detection and response optimization utilities."""

from __future__ import annotations

import enum
import logging
from typing import Dict, Any, Optional

from app.models.dispatch import ServiceType, FrontAgentOutput, ServiceAgentResponse

logger = logging.getLogger(__name__)


class NetworkQuality(str, enum.Enum):
    SLOW = "slow"
    MEDIUM = "medium"
    FAST = "fast"
    UNKNOWN = "unknown"


class ConnectionType(str, enum.Enum):
    G2 = "2g"
    G3 = "3g"
    G4 = "4g"
    WIFI = "wifi"
    UNKNOWN = "unknown"


def detect_network_quality(network_quality: Optional[str], connection_type: Optional[str]) -> NetworkQuality:
    """Detect network quality based on provided parameters and heuristics."""
    if network_quality and network_quality.lower() in [q.value for q in NetworkQuality]:
        return NetworkQuality(network_quality.lower())
    
    if connection_type:
        connection_lower = connection_type.lower()
        if connection_lower in ["2g"]:
            return NetworkQuality.SLOW
        elif connection_lower in ["3g"]:
            return NetworkQuality.MEDIUM
        elif connection_lower in ["4g", "wifi"]:
            return NetworkQuality.FAST
    
    return NetworkQuality.UNKNOWN


def should_use_minimal_response(network_quality: NetworkQuality, urgency: int) -> bool:
    """Determine if minimal response should be used based on network quality and urgency."""
    # Only use minimal responses for very slow connections
    if network_quality == NetworkQuality.SLOW:
        return True
    
    # For medium connections, only use minimal for very high urgency (need quick responses)
    if network_quality == NetworkQuality.MEDIUM and urgency == 1:
        return True
    
<<<<<<< HEAD
    # For unknown connections, assume medium and use standard responses
=======
    # For unknown connections, assume good connection and use full responses
>>>>>>> e3326455
    if network_quality == NetworkQuality.UNKNOWN:
        return False
    
    return False


def build_minimal_response(front: FrontAgentOutput, service: ServiceAgentResponse, language: str = "en") -> str:
    """Build ultra-minimal response for poor network conditions."""
    
    # Language-specific minimal responses
    if language in ["ur", "urdu"]:
        return _build_minimal_urdu_response(front, service)
    elif language == "ur-en":
        return _build_minimal_roman_urdu_response(front, service)
    else:
        return _build_minimal_english_response(front, service)


def _build_minimal_english_response(front: FrontAgentOutput, service: ServiceAgentResponse) -> str:
    """Build minimal English response."""
    parts = []
    
    # Service routing (critical info)
    if service.service != ServiceType.GENERAL:
        service_emoji = {"medical": "🏥", "police": "🚔", "disaster": "🌪️"}.get(service.service.value, "📞")
        parts.append(f"{service_emoji} {service.service.value.upper()}")
    
    # Urgency indicator
    urgency_emoji = {1: "🔴", 2: "🟡", 3: "🟢"}.get(front.urgency, "⚪")
    parts.append(f"{urgency_emoji} U{front.urgency}")
    
    # Action taken (if critical)
    if service.action_taken and front.urgency <= 2:
        action_short = _shorten_action(service.action_taken)
        parts.append(f"✓ {action_short}")
    
    # Follow-up (only if urgent)
    if service.follow_up_required and front.urgency <= 2:
        follow_short = _shorten_follow_up(service.follow_up_question)
        parts.append(f"? {follow_short}")
    
    return " | ".join(parts)


def _build_minimal_urdu_response(front: FrontAgentOutput, service: ServiceAgentResponse) -> str:
    """Build minimal Urdu response."""
    parts = []
    
    # Service routing in Urdu
    if service.service != ServiceType.GENERAL:
        urdu_services = {
            "medical": "🏥 طبی",
            "police": "🚔 پولیس", 
            "disaster": "🌪️ آفت"
        }
        parts.append(urdu_services.get(service.service.value, f"📞 {service.service.value}"))
    
    # Urgency in Urdu
    urdu_urgency = {1: "🔴 فوری", 2: "🟡 ضروری", 3: "🟢 عام"}.get(front.urgency, "⚪")
    parts.append(urdu_urgency)
    
    # Action taken
    if service.action_taken and front.urgency <= 2:
        urdu_action = _translate_action_urdu(service.action_taken)
        parts.append(f"✓ {urdu_action}")
    
    # Follow-up
    if service.follow_up_required and front.urgency <= 2:
        urdu_follow = _translate_follow_up_urdu(service.follow_up_question)
        parts.append(f"? {urdu_follow}")
    
    return " | ".join(parts)


def _build_minimal_roman_urdu_response(front: FrontAgentOutput, service: ServiceAgentResponse) -> str:
    """Build minimal Roman Urdu response."""
    parts = []
    
    # Service routing in Roman Urdu
    if service.service != ServiceType.GENERAL:
        roman_services = {
            "medical": "🏥 Medical",
            "police": "🚔 Police", 
            "disaster": "🌪️ Disaster"
        }
        parts.append(roman_services.get(service.service.value, f"📞 {service.service.value}"))
    
    # Urgency
    roman_urgency = {1: "🔴 Zaroori", 2: "🟡 Important", 3: "🟢 Normal"}.get(front.urgency, "⚪")
    parts.append(roman_urgency)
    
    # Action taken
    if service.action_taken and front.urgency <= 2:
        roman_action = _translate_action_roman_urdu(service.action_taken)
        parts.append(f"✓ {roman_action}")
    
    # Follow-up
    if service.follow_up_required and front.urgency <= 2:
        roman_follow = _translate_follow_up_roman_urdu(service.follow_up_question)
        parts.append(f"? {roman_follow}")
    
    return " | ".join(parts)


def _shorten_action(action: str) -> str:
    """Shorten action descriptions for minimal responses."""
    if not action:
        return ""
    
    action_lower = action.lower()
    if "dispatch" in action_lower:
        return "Dispatched"
    elif "alert" in action_lower:
        return "Alerted"
    elif "request" in action_lower:
        return "Requested"
    elif "sent" in action_lower:
        return "Sent"
    elif "created" in action_lower:
        return "Created"
    else:
        # Return first word or first 8 chars
        words = action.split()
        return words[0] if words else action[:8]


def _shorten_follow_up(follow_up: str) -> str:
    """Shorten follow-up questions for minimal responses."""
    if not follow_up:
        return ""
    
    # Extract key question words
    follow_lower = follow_up.lower()
    if "conscious" in follow_lower:
        return "Conscious?"
    elif "breathing" in follow_lower:
        return "Breathing?"
    elif "bleeding" in follow_lower:
        return "Bleeding?"
    elif "safe" in follow_lower:
        return "Safe?"
    elif "location" in follow_lower:
        return "Where?"
    else:
        # Return first 15 chars
        return follow_up[:15] + "..." if len(follow_up) > 15 else follow_up


def _translate_action_urdu(action: str) -> str:
    """Translate action to Urdu for minimal responses."""
    if not action:
        return ""
    
    action_lower = action.lower()
    urdu_actions = {
        "dispatch": "بھیجا",
        "alert": "الرٹ",
        "request": "درخواست",
        "sent": "بھیجا",
        "created": "بنایا"
    }
    
    for eng, urdu in urdu_actions.items():
        if eng in action_lower:
            return urdu
    
    return action[:8]


def _translate_follow_up_urdu(follow_up: str) -> str:
    """Translate follow-up to Urdu for minimal responses."""
    if not follow_up:
        return ""
    
    follow_lower = follow_up.lower()
    urdu_questions = {
        "conscious": "ہوش میں؟",
        "breathing": "سانس؟",
        "bleeding": "خون؟",
        "safe": "محفوظ؟",
        "location": "کہاں؟"
    }
    
    for eng, urdu in urdu_questions.items():
        if eng in follow_lower:
            return urdu
    
    return follow_up[:12]


def _translate_action_roman_urdu(action: str) -> str:
    """Translate action to Roman Urdu for minimal responses."""
    if not action:
        return ""
    
    action_lower = action.lower()
    roman_actions = {
        "dispatch": "Bhijaya",
        "alert": "Alert",
        "request": "Request",
        "sent": "Bhijaya",
        "created": "Banaya"
    }
    
    for eng, roman in roman_actions.items():
        if eng in action_lower:
            return roman
    
    return action[:8]


def _translate_follow_up_roman_urdu(follow_up: str) -> str:
    """Translate follow-up to Roman Urdu for minimal responses."""
    if not follow_up:
        return ""
    
    follow_lower = follow_up.lower()
    roman_questions = {
        "conscious": "Hosh mein?",
        "breathing": "Saans?",
        "bleeding": "Khoon?",
        "safe": "Mehfooz?",
        "location": "Kahan?"
    }
    
    for eng, roman in roman_questions.items():
        if eng in follow_lower:
            return roman
    
    return follow_up[:12]


def build_standard_response(front: FrontAgentOutput, service: ServiceAgentResponse) -> str:
    """Build standard detailed response for good network conditions."""
    sections: list[str] = []

    # Use conversational front message format - don't show technical explain content
    if front.explain:
        explain = front.explain
        # Check if it's a technical explanation that should be converted to conversational
        if ("urgency" in explain.lower() or "selected" in explain.lower() or 
            "property theft" in explain.lower() or "car stolen" in explain.lower() or
            "theft has occurred" in explain.lower() or "broken arm" in explain.lower() or
            "flood has been reported" in explain.lower() or "bike accident" in explain.lower() or
            "bleeding" in explain.lower() or "broken leg" in explain.lower()):
            # Convert technical format to conversational - don't show the technical line
            if "immediate life-threatening" in explain.lower():
                sections.append("🚨 I understand this is a life-threatening emergency. Let me get you help immediately.")
            elif ("serious" in explain.lower() or "property theft" in explain.lower() or "car stolen" in explain.lower() or 
                  "medical attention" in explain.lower() or "fits" in explain.lower() or "seizure" in explain.lower() or
                  "theft has occurred" in explain.lower() or "broken arm" in explain.lower() or
                  "flood has been reported" in explain.lower() or "bike accident" in explain.lower() or
                  "bleeding" in explain.lower() or "broken leg" in explain.lower()):
                sections.append("⚠️ I can see this is a serious situation. I'm connecting you with the right service.")
            elif "informational" in explain.lower():
                sections.append("ℹ️ I've noted your request and I'm here to help.")
            else:
                sections.append("I understand your situation and I'm here to help.")
        else:
            # Only show non-technical explanations
            if not any(tech_word in explain.lower() for tech_word in ["urgency", "selected", "priority", "keywords", "has occurred", "has been reported", "bike accident", "bleeding", "broken leg"]):
                sections.append(explain)
    
    if front.follow_up_required and front.follow_up_reason:
        sections.append(f"Quick question: {front.follow_up_reason}")

    # Check if this is a follow-up response that should be handled differently
    is_followup_to_medical = (
        service.service == ServiceType.MEDICAL and 
        service.action_taken and 
        "triage_questions_sent" in service.action_taken.lower() and
        front.explain and 
        any(medical_term in front.explain.lower() for medical_term in [
            "bleeding", "broken", "leg", "arm", "conscious", "breathing", "patient"
        ])
    )
    
    is_followup_to_police = (
        service.service == ServiceType.POLICE and 
        service.action_taken and 
        "non_emergency_guidance_sent" in service.action_taken.lower() and
        front.explain and 
        any(police_term in front.explain.lower() for police_term in [
            "theft", "stolen", "bike", "suspect", "description"
        ])
    )

    # Use conversational service message format
    service_emojis = {
        "medical": "🏥",
        "police": "🚔", 
        "disaster": "🌪️",
        "general": "📞"
    }
    emoji = service_emojis.get(service.service.value, "📞")
    
    if service.service == ServiceType.GENERAL:
        sections.append("📞 I'm here to help. Let me know what you need.")
    else:
        # Handle follow-up responses differently
        if is_followup_to_medical or is_followup_to_police:
            # For follow-up responses, just acknowledge the additional information
            if is_followup_to_medical:
                sections.append("✅ Thank you for the additional medical information. I've updated the emergency response.")
            elif is_followup_to_police:
                sections.append("✅ Thank you for the additional incident details. I've updated the police report.")
        else:
            # Build service connection message with actual service center info
            service_message = f"{emoji} I've connected you with {service.service.value.upper()} services."
            
            # Add service center information from metadata if available
            if service.metadata:
                if "destination" in service.metadata and isinstance(service.metadata["destination"], dict):
                    dest = service.metadata["destination"]
                    if "name" in dest and "phone" in dest:
                        service_message += f"\n\n🏢 Nearest {service.service.value.title()} Center: {dest['name']}\n📞 Phone: {dest['phone']}"
                        if "distance_km" in service.metadata:
                            service_message += f"\n📍 Distance: {service.metadata['distance_km']} km"
                        if "eta_minutes" in service.metadata:
                            service_message += f"\n⏱️ ETA: {service.metadata['eta_minutes']} minutes"
                elif "assigned_station" in service.metadata and isinstance(service.metadata["assigned_station"], dict):
                    station = service.metadata["assigned_station"]
                    if "name" in station and "phone" in station:
                        service_message += f"\n\n🏢 Assigned Station: {station['name']}\n📞 Phone: {station['phone']}"
                        if "distance_km" in station:
                            service_message += f"\n📍 Distance: {station['distance_km']} km"
                elif "ranked_options" in service.metadata and isinstance(service.metadata["ranked_options"], list) and len(service.metadata["ranked_options"]) > 0:
                    # For medical services with hospital options
                    best_hospital = service.metadata["ranked_options"][0]
                    if "name" in best_hospital and "phone" in best_hospital:
                        service_message += f"\n\n🏥 Nearest Hospital: {best_hospital['name']}\n📞 Phone: {best_hospital['phone']}"
                        if "distance_km" in best_hospital:
                            service_message += f"\n📍 Distance: {best_hospital['distance_km']} km"
                        if "eta_minutes" in best_hospital:
                            service_message += f"\n⏱️ ETA: {best_hospital['eta_minutes']} minutes"
            
            sections.append(service_message)
        
        # Make action taken more conversational - hide technical status messages
        # Only show action messages if we don't have service center info (to avoid duplication)
        has_service_center_info = (
            (service.metadata and "destination" in service.metadata) or
            (service.metadata and "assigned_station" in service.metadata) or
            (service.metadata and "ranked_options" in service.metadata)
        )
        
        # Also check if this is a follow-up response that should be handled differently
        is_followup_response = (
            service.action_taken and 
            any(followup_action in service.action_taken.lower() for followup_action in [
                "triage_questions_sent", "non_emergency_guidance_sent", "evacuation_guidance_shared"
            ])
        )
        
        if service.action_taken and not has_service_center_info and not is_followup_response:
            action_lower = service.action_taken.lower()
            if "incident_report_created" in action_lower:
                sections.append("✅ I've created an incident report for you.")
            elif "dispatch" in action_lower:
                sections.append("✅ Emergency units have been dispatched to your location.")
            elif "alert" in action_lower:
                sections.append("✅ I've sent out emergency alerts.")
            elif "triage_questions_sent" in action_lower:
                sections.append("✅ I've connected you with medical services.")
            elif "non_emergency_guidance_sent" in action_lower:
                sections.append("✅ I've connected you with police services.")
            elif "evacuation_guidance_shared" in action_lower:
                sections.append("✅ I've connected you with disaster services.")
            elif "evacuation_coordination_initiated" in action_lower:
                sections.append("✅ Emergency evacuation coordination has been initiated.")
            elif "resource_request_logged" in action_lower:
                sections.append("✅ I've logged your resource request.")
            elif "infrastructure_team_alerted" in action_lower:
                sections.append("✅ Infrastructure teams have been alerted.")
            elif "emergency_units_dispatched" in action_lower:
                sections.append("✅ Emergency units have been dispatched.")
            elif "evidence_preservation_guidance_shared" in action_lower:
                sections.append("✅ I've shared evidence preservation guidance.")
            elif "suspect_information_requested" in action_lower:
                sections.append("✅ I've requested suspect information.")
            elif "appointment_booking_guidance_shared" in action_lower:
                sections.append("✅ I've shared appointment booking guidance.")
            elif "prescription_refill_guidance_provided" in action_lower:
                sections.append("✅ I've provided prescription refill guidance.")
            elif "returned_nearest_hospitals" in action_lower:
                sections.append("✅ I've found the nearest hospitals for you.")
            elif "dispatched_request_to_ambulance_provider" in action_lower:
                sections.append("✅ I've dispatched an ambulance request.")
            # Only show action if it's not a technical status message
            elif not any(tech_status in action_lower for tech_status in [
                "_sent", "_shared", "_logged", "_alerted", "_initiated", "_requested", 
                "_provided", "_returned", "_dispatched", "_created"
            ]):
                sections.append(f"✅ {service.action_taken}")
        
        # Make follow-up questions more conversational
        if service.follow_up_required and service.follow_up_question:
            sections.append(f"❓ {service.follow_up_question}")

    return "\n\n".join(section.strip() for section in sections if section)<|MERGE_RESOLUTION|>--- conflicted
+++ resolved
@@ -45,21 +45,17 @@
 
 def should_use_minimal_response(network_quality: NetworkQuality, urgency: int) -> bool:
     """Determine if minimal response should be used based on network quality and urgency."""
-    # Only use minimal responses for very slow connections
+    # Always use minimal responses for slow connections
     if network_quality == NetworkQuality.SLOW:
         return True
     
-    # For medium connections, only use minimal for very high urgency (need quick responses)
-    if network_quality == NetworkQuality.MEDIUM and urgency == 1:
+    # For medium connections, use minimal for high urgency (need quick responses)
+    if network_quality == NetworkQuality.MEDIUM and urgency <= 2:
         return True
     
-<<<<<<< HEAD
-    # For unknown connections, assume medium and use standard responses
-=======
-    # For unknown connections, assume good connection and use full responses
->>>>>>> e3326455
+    # For unknown connections, assume slow and use minimal
     if network_quality == NetworkQuality.UNKNOWN:
-        return False
+        return True
     
     return False
 
@@ -294,167 +290,35 @@
     """Build standard detailed response for good network conditions."""
     sections: list[str] = []
 
-    # Use conversational front message format - don't show technical explain content
-    if front.explain:
-        explain = front.explain
-        # Check if it's a technical explanation that should be converted to conversational
-        if ("urgency" in explain.lower() or "selected" in explain.lower() or 
-            "property theft" in explain.lower() or "car stolen" in explain.lower() or
-            "theft has occurred" in explain.lower() or "broken arm" in explain.lower() or
-            "flood has been reported" in explain.lower() or "bike accident" in explain.lower() or
-            "bleeding" in explain.lower() or "broken leg" in explain.lower()):
-            # Convert technical format to conversational - don't show the technical line
-            if "immediate life-threatening" in explain.lower():
-                sections.append("🚨 I understand this is a life-threatening emergency. Let me get you help immediately.")
-            elif ("serious" in explain.lower() or "property theft" in explain.lower() or "car stolen" in explain.lower() or 
-                  "medical attention" in explain.lower() or "fits" in explain.lower() or "seizure" in explain.lower() or
-                  "theft has occurred" in explain.lower() or "broken arm" in explain.lower() or
-                  "flood has been reported" in explain.lower() or "bike accident" in explain.lower() or
-                  "bleeding" in explain.lower() or "broken leg" in explain.lower()):
-                sections.append("⚠️ I can see this is a serious situation. I'm connecting you with the right service.")
-            elif "informational" in explain.lower():
-                sections.append("ℹ️ I've noted your request and I'm here to help.")
-            else:
-                sections.append("I understand your situation and I'm here to help.")
-        else:
-            # Only show non-technical explanations
-            if not any(tech_word in explain.lower() for tech_word in ["urgency", "selected", "priority", "keywords", "has occurred", "has been reported", "bike accident", "bleeding", "broken leg"]):
-                sections.append(explain)
-    
+    sections.append(front.explain)
+    sections.append(
+        " "
+        f"Priority level: {front.urgency} (1=low, 3=high). Keywords noted: {', '.join(front.keywords)}."
+    )
+
+    if service.service == ServiceType.GENERAL:
+        sections.append(
+            "I'll stay on the line until I know more. "
+            "No emergency service has been engaged yet."
+        )
+    else:
+        service_intro = (
+            f"I've routed this to the {service.service.value.upper()} team"
+            f" (subservice: {service.subservice})."
+        )
+        if service.action_taken:
+            service_intro += f" Action taken: {service.action_taken}."
+        sections.append(service_intro)
+
     if front.follow_up_required and front.follow_up_reason:
-        sections.append(f"Quick question: {front.follow_up_reason}")
-
-    # Check if this is a follow-up response that should be handled differently
-    is_followup_to_medical = (
-        service.service == ServiceType.MEDICAL and 
-        service.action_taken and 
-        "triage_questions_sent" in service.action_taken.lower() and
-        front.explain and 
-        any(medical_term in front.explain.lower() for medical_term in [
-            "bleeding", "broken", "leg", "arm", "conscious", "breathing", "patient"
-        ])
-    )
-    
-    is_followup_to_police = (
-        service.service == ServiceType.POLICE and 
-        service.action_taken and 
-        "non_emergency_guidance_sent" in service.action_taken.lower() and
-        front.explain and 
-        any(police_term in front.explain.lower() for police_term in [
-            "theft", "stolen", "bike", "suspect", "description"
-        ])
-    )
-
-    # Use conversational service message format
-    service_emojis = {
-        "medical": "🏥",
-        "police": "🚔", 
-        "disaster": "🌪️",
-        "general": "📞"
-    }
-    emoji = service_emojis.get(service.service.value, "📞")
-    
-    if service.service == ServiceType.GENERAL:
-        sections.append("📞 I'm here to help. Let me know what you need.")
-    else:
-        # Handle follow-up responses differently
-        if is_followup_to_medical or is_followup_to_police:
-            # For follow-up responses, just acknowledge the additional information
-            if is_followup_to_medical:
-                sections.append("✅ Thank you for the additional medical information. I've updated the emergency response.")
-            elif is_followup_to_police:
-                sections.append("✅ Thank you for the additional incident details. I've updated the police report.")
-        else:
-            # Build service connection message with actual service center info
-            service_message = f"{emoji} I've connected you with {service.service.value.upper()} services."
-            
-            # Add service center information from metadata if available
-            if service.metadata:
-                if "destination" in service.metadata and isinstance(service.metadata["destination"], dict):
-                    dest = service.metadata["destination"]
-                    if "name" in dest and "phone" in dest:
-                        service_message += f"\n\n🏢 Nearest {service.service.value.title()} Center: {dest['name']}\n📞 Phone: {dest['phone']}"
-                        if "distance_km" in service.metadata:
-                            service_message += f"\n📍 Distance: {service.metadata['distance_km']} km"
-                        if "eta_minutes" in service.metadata:
-                            service_message += f"\n⏱️ ETA: {service.metadata['eta_minutes']} minutes"
-                elif "assigned_station" in service.metadata and isinstance(service.metadata["assigned_station"], dict):
-                    station = service.metadata["assigned_station"]
-                    if "name" in station and "phone" in station:
-                        service_message += f"\n\n🏢 Assigned Station: {station['name']}\n📞 Phone: {station['phone']}"
-                        if "distance_km" in station:
-                            service_message += f"\n📍 Distance: {station['distance_km']} km"
-                elif "ranked_options" in service.metadata and isinstance(service.metadata["ranked_options"], list) and len(service.metadata["ranked_options"]) > 0:
-                    # For medical services with hospital options
-                    best_hospital = service.metadata["ranked_options"][0]
-                    if "name" in best_hospital and "phone" in best_hospital:
-                        service_message += f"\n\n🏥 Nearest Hospital: {best_hospital['name']}\n📞 Phone: {best_hospital['phone']}"
-                        if "distance_km" in best_hospital:
-                            service_message += f"\n📍 Distance: {best_hospital['distance_km']} km"
-                        if "eta_minutes" in best_hospital:
-                            service_message += f"\n⏱️ ETA: {best_hospital['eta_minutes']} minutes"
-            
-            sections.append(service_message)
-        
-        # Make action taken more conversational - hide technical status messages
-        # Only show action messages if we don't have service center info (to avoid duplication)
-        has_service_center_info = (
-            (service.metadata and "destination" in service.metadata) or
-            (service.metadata and "assigned_station" in service.metadata) or
-            (service.metadata and "ranked_options" in service.metadata)
-        )
-        
-        # Also check if this is a follow-up response that should be handled differently
-        is_followup_response = (
-            service.action_taken and 
-            any(followup_action in service.action_taken.lower() for followup_action in [
-                "triage_questions_sent", "non_emergency_guidance_sent", "evacuation_guidance_shared"
-            ])
-        )
-        
-        if service.action_taken and not has_service_center_info and not is_followup_response:
-            action_lower = service.action_taken.lower()
-            if "incident_report_created" in action_lower:
-                sections.append("✅ I've created an incident report for you.")
-            elif "dispatch" in action_lower:
-                sections.append("✅ Emergency units have been dispatched to your location.")
-            elif "alert" in action_lower:
-                sections.append("✅ I've sent out emergency alerts.")
-            elif "triage_questions_sent" in action_lower:
-                sections.append("✅ I've connected you with medical services.")
-            elif "non_emergency_guidance_sent" in action_lower:
-                sections.append("✅ I've connected you with police services.")
-            elif "evacuation_guidance_shared" in action_lower:
-                sections.append("✅ I've connected you with disaster services.")
-            elif "evacuation_coordination_initiated" in action_lower:
-                sections.append("✅ Emergency evacuation coordination has been initiated.")
-            elif "resource_request_logged" in action_lower:
-                sections.append("✅ I've logged your resource request.")
-            elif "infrastructure_team_alerted" in action_lower:
-                sections.append("✅ Infrastructure teams have been alerted.")
-            elif "emergency_units_dispatched" in action_lower:
-                sections.append("✅ Emergency units have been dispatched.")
-            elif "evidence_preservation_guidance_shared" in action_lower:
-                sections.append("✅ I've shared evidence preservation guidance.")
-            elif "suspect_information_requested" in action_lower:
-                sections.append("✅ I've requested suspect information.")
-            elif "appointment_booking_guidance_shared" in action_lower:
-                sections.append("✅ I've shared appointment booking guidance.")
-            elif "prescription_refill_guidance_provided" in action_lower:
-                sections.append("✅ I've provided prescription refill guidance.")
-            elif "returned_nearest_hospitals" in action_lower:
-                sections.append("✅ I've found the nearest hospitals for you.")
-            elif "dispatched_request_to_ambulance_provider" in action_lower:
-                sections.append("✅ I've dispatched an ambulance request.")
-            # Only show action if it's not a technical status message
-            elif not any(tech_status in action_lower for tech_status in [
-                "_sent", "_shared", "_logged", "_alerted", "_initiated", "_requested", 
-                "_provided", "_returned", "_dispatched", "_created"
-            ]):
-                sections.append(f"✅ {service.action_taken}")
-        
-        # Make follow-up questions more conversational
-        if service.follow_up_required and service.follow_up_question:
-            sections.append(f"❓ {service.follow_up_question}")
+        sections.append(f"Heads-up: {front.follow_up_reason}")
+
+    if service.follow_up_required:
+        follow_up_text = service.follow_up_question or "They'll need more details shortly."
+        sections.append(f"Next step: {follow_up_text}")
+
+    if service.metadata:
+        metadata_bits = ", ".join(f"{k}: {v}" for k, v in service.metadata.items())
+        sections.append(f"Additional info: {metadata_bits}")
 
     return "\n\n".join(section.strip() for section in sections if section)